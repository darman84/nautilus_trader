# -------------------------------------------------------------------------------------------------
#  Copyright (C) 2015-2020 Nautech Systems Pty Ltd. All rights reserved.
#  https://nautechsystems.io
#
#  Licensed under the GNU Lesser General Public License Version 3.0 (the "License");
#  You may not use this file except in compliance with the License.
#  You may obtain a copy of the License at https://www.gnu.org/licenses/lgpl-3.0.en.html
#
#  Unless required by applicable law or agreed to in writing, software
#  distributed under the License is distributed on an "AS IS" BASIS,
#  WITHOUT WARRANTIES OR CONDITIONS OF ANY KIND, either express or implied.
#  See the License for the specific language governing permissions and
#  limitations under the License.
# -------------------------------------------------------------------------------------------------

"""Define package location and version information."""

import os

PACKAGE_ROOT = os.path.dirname(os.path.abspath(__file__))


__author__ = 'Nautech Systems'

# Semantic Versioning (https://semver.org/)
_MAJOR_VERSION = 1
_MINOR_VERSION = 37
<<<<<<< HEAD
_PATCH_VERSION = 12
_PRE_RELEASE = 'b0'
=======
_PATCH_VERSION = 11
_PRE_RELEASE = ''
>>>>>>> 8e81038d

__version__ = '.'.join([
    str(_MAJOR_VERSION),
    str(_MINOR_VERSION),
    str(_PATCH_VERSION)]) + _PRE_RELEASE<|MERGE_RESOLUTION|>--- conflicted
+++ resolved
@@ -25,13 +25,8 @@
 # Semantic Versioning (https://semver.org/)
 _MAJOR_VERSION = 1
 _MINOR_VERSION = 37
-<<<<<<< HEAD
 _PATCH_VERSION = 12
-_PRE_RELEASE = 'b0'
-=======
-_PATCH_VERSION = 11
 _PRE_RELEASE = ''
->>>>>>> 8e81038d
 
 __version__ = '.'.join([
     str(_MAJOR_VERSION),
